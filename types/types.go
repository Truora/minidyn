--- conflicted
+++ resolved
@@ -8,11 +8,7 @@
 	"github.com/aws/aws-sdk-go/private/protocol"
 )
 
-<<<<<<< HEAD
 // Item describes the DynamoDB item structure
-=======
-// Item is the general attribute value type
->>>>>>> dcf04d8c
 type Item struct {
 	_ struct{} `type:"structure"`
 
@@ -76,54 +72,34 @@
 	SS []*string `type:"list"`
 }
 
-<<<<<<< HEAD
 // AttributeDefinition represents an attribute for describing the key schema for the table and indexes.
-=======
-// Represents the properties of AttributeDefinition
->>>>>>> dcf04d8c
 type AttributeDefinition struct {
 	_             struct{} `type:"structure"`
 	AttributeName *string  `min:"1" type:"string" required:"true"`
 	AttributeType *string  `type:"string" required:"true" enum:"ScalarAttributeType"`
 }
 
-<<<<<<< HEAD
 // KeySchemaElement represents a single element of a key schema
-=======
-// Represents the properties of KeySchemaElement
->>>>>>> dcf04d8c
 type KeySchemaElement struct {
 	_             struct{} `type:"structure"`
 	AttributeName string   `min:"1" type:"string" required:"true"`
 	KeyType       string   `type:"string" required:"true" enum:"KeyType"`
 }
 
-<<<<<<< HEAD
 // ProvisionedThroughput represents the provisioned throughput settings for a specified table or index.
-=======
-// Represents the properties of ProvisionedThroughput
->>>>>>> dcf04d8c
 type ProvisionedThroughput struct {
 	_                  struct{} `type:"structure"`
 	ReadCapacityUnits  int64    `min:"1" type:"long" required:"true"`
 	WriteCapacityUnits int64    `min:"1" type:"long" required:"true"`
 }
 
-<<<<<<< HEAD
 // CreateTableInput input to create a table
-=======
-// Represents the properties of CreateTableInput
->>>>>>> dcf04d8c
 type CreateTableInput struct {
 	ProvisionedThroughput *ProvisionedThroughput `type:"structure"`
 	KeySchema             []*KeySchemaElement    `min:"1" type:"list" required:"true"`
 }
 
-<<<<<<< HEAD
 // Projection represents attributes that are copied (projected) from the table into an index
-=======
-// Represents the properties of CreateTableInput
->>>>>>> dcf04d8c
 type Projection struct {
 	_                struct{}  `type:"structure"`
 	NonKeyAttributes []*string `min:"1" type:"list"`
@@ -139,11 +115,7 @@
 	ProvisionedThroughput *ProvisionedThroughput `type:"structure"`
 }
 
-<<<<<<< HEAD
 // GlobalSecondaryIndexUpdate represents the properties of a global secondary index update
-=======
-// Represents the properties of a global secondary index update.
->>>>>>> dcf04d8c
 type GlobalSecondaryIndexUpdate struct {
 	_      struct{}                          `type:"structure"`
 	Create *CreateGlobalSecondaryIndexAction `type:"structure"`
@@ -301,11 +273,7 @@
 	TableName                   *string                            `min:"3" type:"string" required:"true"`
 }
 
-<<<<<<< HEAD
 // ExpectedAttributeValue represents a condition to be compared with an attribute value
-=======
-// Represents the properties of ExpectedAttributeValue
->>>>>>> dcf04d8c
 type ExpectedAttributeValue struct {
 	_                  struct{} `type:"structure"`
 	AttributeValueList []*Item  `type:"list"`
@@ -314,12 +282,8 @@
 	Value              *Item    `type:"structure"`
 }
 
-<<<<<<< HEAD
 // AttributeValueUpdate represents the attributes to be modified, the
 // action to perform on each, and the new value for each.
-=======
-// Represents the properties of attribute value
->>>>>>> dcf04d8c
 type AttributeValueUpdate struct {
 	_      struct{} `type:"structure"`
 	Action *string  `type:"string" enum:"AttributeAction"`
@@ -343,20 +307,12 @@
 	TableStatus            string                            `type:"string" enum:"TableStatus"`
 }
 
-<<<<<<< HEAD
 // ToString returns the pointer of a string
-=======
-// Function to cast from string to pointer string
->>>>>>> dcf04d8c
 func ToString(str string) *string {
 	return &str
 }
 
-<<<<<<< HEAD
 // StringValue returns the string value of a string pointer
-=======
-// Function to get string value from a pointerb string
->>>>>>> dcf04d8c
 func StringValue(str *string) string {
 	if str == nil {
 		return ""
